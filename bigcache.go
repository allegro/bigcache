package bigcache

import (
	"fmt"
<<<<<<< HEAD
	"log"
        "errors"
=======
	"time"
>>>>>>> 3e33de51
)

const (
	minimumEntriesInShard = 10 // Minimum number of entries in single shard
)

// BigCache is fast, concurrent, evicting cache created to keep big number of entries without impact on performance.
// It keeps entries on heap but omits GC for them. To achieve that operations on bytes arrays take place,
// therefore entries (de)serialization in front of the cache will be needed in most use cases.
type BigCache struct {
	shards       []*cacheShard
	lifeWindow   uint64
	clock        clock
	hash         Hasher
	config       Config
	shardMask    uint64
	maxShardSize uint32
}

// NewBigCache initialize new instance of BigCache
func NewBigCache(config Config) (*BigCache, error) {
	return newBigCache(config, &systemClock{})
}

func newBigCache(config Config, clock clock) (*BigCache, error) {

	if !isPowerOfTwo(config.Shards) {
		return nil, fmt.Errorf("Shards number must be power of two")
	}

	if config.Hasher == nil {
		config.Hasher = newDefaultHasher()
	}

	cache := &BigCache{
		shards:       make([]*cacheShard, config.Shards),
		lifeWindow:   uint64(config.LifeWindow.Seconds()),
		clock:        clock,
		hash:         config.Hasher,
		config:       config,
		shardMask:    uint64(config.Shards - 1),
		maxShardSize: uint32(config.maximumShardSize()),
	}

	var onRemove func(wrappedEntry []byte)
	if config.OnRemove == nil {
		onRemove = cache.notProvidedOnRemove
	} else {
		onRemove = cache.providedOnRemove
	}

	for i := 0; i < config.Shards; i++ {
		cache.shards[i] = initNewShard(config, onRemove, clock)
	}

	if config.CleanWindow > 0 {
		go func() {
			for t := range time.Tick(config.CleanWindow) {
				cache.cleanUp(uint64(t.Unix()))
			}
		}()
	}

	return cache, nil
}

// Get reads entry for the key
func (c *BigCache) Get(key string) ([]byte, error) {
	hashedKey := c.hash.Sum64(key)
	shard := c.getShard(hashedKey)
<<<<<<< HEAD
	shard.lock.RLock()

	itemIndex := shard.hashmap[hashedKey]

	if itemIndex == 0 {
		shard.lock.RUnlock()
		return nil, notFound(key)
	}

	wrappedEntry, err := shard.entries.Get(int(itemIndex))
	if err != nil {
		shard.lock.RUnlock()
		return nil, err
	}

        /*
               if the entry is expired, return nil
        */
        wrappedEntryTimestamp := readTimestampFromEntry(wrappedEntry)
        currentTimestamp := uint64(c.clock.epoch())
        if currentTimestamp-wrappedEntryTimestamp > c.lifeWindow {
                shard.lock.RUnlock()
                return nil, errors.New("key expired")
        }

	if entryKey := readKeyFromEntry(wrappedEntry); key != entryKey {
		if c.config.Verbose {
			log.Printf("Collision detected. Both %q and %q have the same hash %x", key, entryKey, hashedKey)
		}
		shard.lock.RUnlock()
		return nil, notFound(key)
	}
	shard.lock.RUnlock()
	return readEntry(wrappedEntry), nil
=======
	return shard.get(key, hashedKey)
>>>>>>> 3e33de51
}

// Set saves entry under the key
func (c *BigCache) Set(key string, entry []byte) error {
	hashedKey := c.hash.Sum64(key)
	shard := c.getShard(hashedKey)
	return shard.set(key, hashedKey, entry)
}

// Reset empties all cache shards
func (c *BigCache) Reset() error {
	for _, shard := range c.shards {
		shard.reset(c.config)
	}
	return nil
}

// Len computes number of entries in cache
func (c *BigCache) Len() int {
	var len int
	for _, shard := range c.shards {
		len += shard.len()
	}
	return len
}

// Iterator returns iterator function to iterate over EntryInfo's from whole cache.
func (c *BigCache) Iterator() *EntryInfoIterator {
	return newIterator(c)
}

func (c *BigCache) onEvict(oldestEntry []byte, currentTimestamp uint64, evict func() error) bool {
	oldestTimestamp := readTimestampFromEntry(oldestEntry)
	if currentTimestamp-oldestTimestamp > c.lifeWindow {
		evict()
		return true
	}
	return false
}

func (c *BigCache) cleanUp(currentTimestamp uint64) {
	for _, shard := range c.shards {
		shard.cleanUp(currentTimestamp)
	}
}

func (c *BigCache) getShard(hashedKey uint64) (shard *cacheShard) {
	return c.shards[hashedKey&c.shardMask]
}

func (c *BigCache) providedOnRemove(wrappedEntry []byte) {
	c.config.OnRemove(readKeyFromEntry(wrappedEntry), readEntry(wrappedEntry))
}

func (c *BigCache) notProvidedOnRemove(wrappedEntry []byte) {
}<|MERGE_RESOLUTION|>--- conflicted
+++ resolved
@@ -2,12 +2,7 @@
 
 import (
 	"fmt"
-<<<<<<< HEAD
-	"log"
-        "errors"
-=======
 	"time"
->>>>>>> 3e33de51
 )
 
 const (
@@ -78,44 +73,7 @@
 func (c *BigCache) Get(key string) ([]byte, error) {
 	hashedKey := c.hash.Sum64(key)
 	shard := c.getShard(hashedKey)
-<<<<<<< HEAD
-	shard.lock.RLock()
-
-	itemIndex := shard.hashmap[hashedKey]
-
-	if itemIndex == 0 {
-		shard.lock.RUnlock()
-		return nil, notFound(key)
-	}
-
-	wrappedEntry, err := shard.entries.Get(int(itemIndex))
-	if err != nil {
-		shard.lock.RUnlock()
-		return nil, err
-	}
-
-        /*
-               if the entry is expired, return nil
-        */
-        wrappedEntryTimestamp := readTimestampFromEntry(wrappedEntry)
-        currentTimestamp := uint64(c.clock.epoch())
-        if currentTimestamp-wrappedEntryTimestamp > c.lifeWindow {
-                shard.lock.RUnlock()
-                return nil, errors.New("key expired")
-        }
-
-	if entryKey := readKeyFromEntry(wrappedEntry); key != entryKey {
-		if c.config.Verbose {
-			log.Printf("Collision detected. Both %q and %q have the same hash %x", key, entryKey, hashedKey)
-		}
-		shard.lock.RUnlock()
-		return nil, notFound(key)
-	}
-	shard.lock.RUnlock()
-	return readEntry(wrappedEntry), nil
-=======
 	return shard.get(key, hashedKey)
->>>>>>> 3e33de51
 }
 
 // Set saves entry under the key
