package bigcache

import (
	"fmt"
	"time"
)

const (
	minimumEntriesInShard = 10 // Minimum number of entries in single shard
)

// BigCache is fast, concurrent, evicting cache created to keep big number of entries without impact on performance.
// It keeps entries on heap but omits GC for them. To achieve that, operations take place on byte arrays,
// therefore entries (de)serialization in front of the cache will be needed in most use cases.
type BigCache struct {
	shards       []*cacheShard
	lifeWindow   uint64
	clock        clock
	hash         Hasher
	config       Config
	shardMask    uint64
	maxShardSize uint32
	close        chan struct{}
}

// Response will contain metadata about the entry for which GetWithInfo(key) was called
type Response struct {
	EntryStatus RemoveReason
}

// RemoveReason is a value used to signal to the user why a particular key was removed in the OnRemove callback.
type RemoveReason uint32

const (
<<<<<<< HEAD
	_ RemoveReason = iota
	// Expired means the key is past its LifeWindow.
	Expired
=======
	// Expired means the key is past its LifeWindow.
	Expired = RemoveReason(1)
>>>>>>> 21e5ca5c
	// NoSpace means the key is the oldest and the cache size was at its maximum when Set was called, or the
	// entry exceeded the maximum shard size.
	NoSpace = RemoveReason(2)
	// Deleted means Delete was called and this key was removed as a result.
	Deleted = RemoveReason(3)
)

// NewBigCache initialize new instance of BigCache
func NewBigCache(config Config) (*BigCache, error) {
	return newBigCache(config, &systemClock{})
}

func newBigCache(config Config, clock clock) (*BigCache, error) {

	if !isPowerOfTwo(config.Shards) {
		return nil, fmt.Errorf("Shards number must be power of two")
	}

	if config.Hasher == nil {
		config.Hasher = newDefaultHasher()
	}

	cache := &BigCache{
		shards:       make([]*cacheShard, config.Shards),
		lifeWindow:   uint64(config.LifeWindow.Seconds()),
		clock:        clock,
		hash:         config.Hasher,
		config:       config,
		shardMask:    uint64(config.Shards - 1),
		maxShardSize: uint32(config.maximumShardSize()),
		close:        make(chan struct{}),
	}

	var onRemove func(wrappedEntry []byte, reason RemoveReason)
	if config.OnRemoveWithMetadata != nil {
		onRemove = cache.providedOnRemoveWithMetadata
	} else if config.OnRemove != nil {
		onRemove = cache.providedOnRemove
	} else if config.OnRemoveWithReason != nil {
		onRemove = cache.providedOnRemoveWithReason
	} else {
		onRemove = cache.notProvidedOnRemove
	}

	for i := 0; i < config.Shards; i++ {
		cache.shards[i] = initNewShard(config, onRemove, clock)
	}

	if config.CleanWindow > 0 {
		go func() {
			ticker := time.NewTicker(config.CleanWindow)
			defer ticker.Stop()
			for {
				select {
				case t := <-ticker.C:
					cache.cleanUp(uint64(t.Unix()))
				case <-cache.close:
					return
				}
			}
		}()
	}

	return cache, nil
}

// Close is used to signal a shutdown of the cache when you are done with it.
// This allows the cleaning goroutines to exit and ensures references are not
// kept to the cache preventing GC of the entire cache.
func (c *BigCache) Close() error {
	close(c.close)
	return nil
}

// Get reads entry for the key.
// It returns an ErrEntryNotFound when
// no entry exists for the given key.
func (c *BigCache) Get(key string) ([]byte, error) {
	hashedKey := c.hash.Sum64(key)
	shard := c.getShard(hashedKey)
	return shard.get(key, hashedKey)
}

<<<<<<< HEAD
// GetWithInfo reads entry for the key.
// It returns an ErrEntryNotFound when
// no entry exists for the given key.
// It also returns Response with entry status information
=======
// GetWithInfo reads entry for the key with Response info.
// It returns an ErrEntryNotFound when
// no entry exists for the given key.
>>>>>>> 21e5ca5c
func (c *BigCache) GetWithInfo(key string) ([]byte, Response, error) {
	hashedKey := c.hash.Sum64(key)
	shard := c.getShard(hashedKey)
	return shard.getWithInfo(key, hashedKey)
}

// Set saves entry under the key
func (c *BigCache) Set(key string, entry []byte) error {
	hashedKey := c.hash.Sum64(key)
	shard := c.getShard(hashedKey)
	return shard.set(key, hashedKey, entry)
}

// Append appends entry under the key if key exists, otherwise
// it will set the key (same behaviour as Set()). With Append() you can
// concatenate multiple entries under the same key in an lock optimized way.
func (c *BigCache) Append(key string, entry []byte) error {
	hashedKey := c.hash.Sum64(key)
	shard := c.getShard(hashedKey)
	return shard.append(key, hashedKey, entry)
}

// Delete removes the key
func (c *BigCache) Delete(key string) error {
	hashedKey := c.hash.Sum64(key)
	shard := c.getShard(hashedKey)
	return shard.del(hashedKey)
}

// Reset empties all cache shards
func (c *BigCache) Reset() error {
	for _, shard := range c.shards {
		shard.reset(c.config)
	}
	return nil
}

// Len computes number of entries in cache
func (c *BigCache) Len() int {
	var len int
	for _, shard := range c.shards {
		len += shard.len()
	}
	return len
}

// Capacity returns amount of bytes store in the cache.
func (c *BigCache) Capacity() int {
	var len int
	for _, shard := range c.shards {
		len += shard.capacity()
	}
	return len
}

// Stats returns cache's statistics
func (c *BigCache) Stats() Stats {
	var s Stats
	for _, shard := range c.shards {
		tmp := shard.getStats()
		s.Hits += tmp.Hits
		s.Misses += tmp.Misses
		s.DelHits += tmp.DelHits
		s.DelMisses += tmp.DelMisses
		s.Collisions += tmp.Collisions
	}
	return s
}

// KeyMetadata returns number of times a cached resource was requested.
func (c *BigCache) KeyMetadata(key string) Metadata {
	hashedKey := c.hash.Sum64(key)
	shard := c.getShard(hashedKey)
	return shard.getKeyMetadataWithLock(hashedKey)
}

// Iterator returns iterator function to iterate over EntryInfo's from whole cache.
func (c *BigCache) Iterator() *EntryInfoIterator {
	return newIterator(c)
}

func (c *BigCache) onEvict(oldestEntry []byte, currentTimestamp uint64, evict func(reason RemoveReason) error) bool {
	oldestTimestamp := readTimestampFromEntry(oldestEntry)
	if currentTimestamp-oldestTimestamp > c.lifeWindow {
		evict(Expired)
		return true
	}
	return false
}

func (c *BigCache) cleanUp(currentTimestamp uint64) {
	for _, shard := range c.shards {
		shard.cleanUp(currentTimestamp)
	}
}

func (c *BigCache) getShard(hashedKey uint64) (shard *cacheShard) {
	return c.shards[hashedKey&c.shardMask]
}

func (c *BigCache) providedOnRemove(wrappedEntry []byte, reason RemoveReason) {
	c.config.OnRemove(readKeyFromEntry(wrappedEntry), readEntry(wrappedEntry))
}

func (c *BigCache) providedOnRemoveWithReason(wrappedEntry []byte, reason RemoveReason) {
	if c.config.onRemoveFilter == 0 || (1<<uint(reason))&c.config.onRemoveFilter > 0 {
		c.config.OnRemoveWithReason(readKeyFromEntry(wrappedEntry), readEntry(wrappedEntry), reason)
	}
}

func (c *BigCache) notProvidedOnRemove(wrappedEntry []byte, reason RemoveReason) {
}

func (c *BigCache) providedOnRemoveWithMetadata(wrappedEntry []byte, reason RemoveReason) {
	hashedKey := c.hash.Sum64(readKeyFromEntry(wrappedEntry))
	shard := c.getShard(hashedKey)
	c.config.OnRemoveWithMetadata(readKeyFromEntry(wrappedEntry), readEntry(wrappedEntry), shard.getKeyMetadata(hashedKey))
}<|MERGE_RESOLUTION|>--- conflicted
+++ resolved
@@ -32,14 +32,9 @@
 type RemoveReason uint32
 
 const (
-<<<<<<< HEAD
 	_ RemoveReason = iota
 	// Expired means the key is past its LifeWindow.
-	Expired
-=======
-	// Expired means the key is past its LifeWindow.
 	Expired = RemoveReason(1)
->>>>>>> 21e5ca5c
 	// NoSpace means the key is the oldest and the cache size was at its maximum when Set was called, or the
 	// entry exceeded the maximum shard size.
 	NoSpace = RemoveReason(2)
@@ -123,16 +118,9 @@
 	return shard.get(key, hashedKey)
 }
 
-<<<<<<< HEAD
-// GetWithInfo reads entry for the key.
-// It returns an ErrEntryNotFound when
-// no entry exists for the given key.
-// It also returns Response with entry status information
-=======
 // GetWithInfo reads entry for the key with Response info.
 // It returns an ErrEntryNotFound when
 // no entry exists for the given key.
->>>>>>> 21e5ca5c
 func (c *BigCache) GetWithInfo(key string) ([]byte, Response, error) {
 	hashedKey := c.hash.Sum64(key)
 	shard := c.getShard(hashedKey)
